--- conflicted
+++ resolved
@@ -1528,7 +1528,7 @@
                 }
 
                 result = PyTuple_Pack(4,
-                                      (PyObject*)p_packed_final,
+                                      (PyObject*)b_packed_final,
                                       (PyObject*)x_final,
                                       jacobian,
                                       factorization);
@@ -1542,7 +1542,7 @@
 
                 if(!mrcal_var_rt_ref_refperturbed(PyArray_DATA((PyArrayObject*)Var_rt_ref_refperturbed),
 
-                                                  c_p_packed_final, Nstate*sizeof(double),
+                                                  c_b_packed_final, Nstate*sizeof(double),
                                                   &Jt,
 
                                                   NULL, NULL,
@@ -1563,7 +1563,6 @@
                     goto done;
                 }
 
-<<<<<<< HEAD
                 result = Var_rt_ref_refperturbed;
             }
         }
@@ -1572,13 +1571,6 @@
             BARF("ERROR: Unknown optimizemode=%d. Giving up",
                  (int)optimizemode);
             goto done;
-=======
-            result = PyTuple_Pack(4,
-                                  (PyObject*)b_packed_final,
-                                  (PyObject*)x_final,
-                                  jacobian,
-                                  factorization);
->>>>>>> a6c16cb1
         }
     }
 
