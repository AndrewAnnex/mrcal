--- conflicted
+++ resolved
@@ -14,11 +14,7 @@
 # cached result during subsequent calls
 VERSION = $(if $(_VERSION_EXPANDED),,$(eval _VERSION_EXPANDED:=$$(_VERSION)))$(_VERSION_EXPANDED)
 
-<<<<<<< HEAD
-LIB_SOURCES += mrcal.c poseutils.c poseutils-uses-autodiff.cc
-=======
 LIB_SOURCES += mrcal.c poseutils.c poseutils-uses-autodiff.cc triangulation.cc
->>>>>>> 445e6943
 
 BIN_SOURCES += test-gradients.c test/test-cahvor.c test/test-lensmodel-string-manipulation.c
 
@@ -37,12 +33,8 @@
 	mrcal.h \
 	mrcal_internal.h \
 	basic_geometry.h \
-<<<<<<< HEAD
-	poseutils.h
-=======
 	poseutils.h \
 	triangulation.h
->>>>>>> 445e6943
 DIST_BIN :=					\
 	mrcal-calibrate-cameras			\
 	mrcal-convert-lensmodel			\
@@ -146,14 +138,10 @@
 DOC_HTML += $(MANPAGES_HTML)
 
 $(DOC_HTML): doc/mrcal-preamble-GENERATED.html
-<<<<<<< HEAD
 # If the git HEAD moves, I regenerate the preamble. It contains a version string
 # that uses the git info. This still isn't complete. A new git tag SHOULD
 # trigger this to be regenerated, but it doesn't. I'll do that later
 doc/mrcal-preamble-GENERATED.html: doc/mrcal-preamble.html $(and $(wildcard .git),.git/$(shell cut -d' ' -f2 .git/HEAD))
-=======
-doc/mrcal-preamble-GENERATED.html: doc/mrcal-preamble.html
->>>>>>> 445e6943
 	< $< sed s/@@VERSION@@/$(VERSION)/g > $@.tmp && mv $@.tmp $@
 EXTRA_CLEAN += doc/mrcal-preamble-GENERATED.html
 
@@ -205,7 +193,6 @@
 
 # The test suite no longer runs in parallel, but it ALWAYS tries to run all the
 # tests, even without 'make -k'
-<<<<<<< HEAD
 TESTS :=										\
   test/test-pywrap-functions.py								\
   test/test-pylib-projections.py							\
@@ -230,35 +217,9 @@
   test/test-graft-models.py								\
   test/test-convert-lensmodel.py							\
   test/test-stereo.py\									\
-  test/test-solvepnp.py
-=======
-TESTS :=									      \
-  test/test-pywrap-functions.py							      \
-  test/test-pylib-projections.py						      \
-  test/test-poseutils.py							      \
-  test/test-cameramodel.py							      \
-  test/test-poseutils-lib.py							      \
-  test/test-projections.py							      \
-  test/test-projections-stereographic.py					      \
-  test/test-gradients.py							      \
-  test/test-py-gradients.py							      \
-  test/test-cahvor								      \
-  test/test-optimizer-callback.py						      \
-  test/test-basic-sfm.py							      \
-  test/test-calibration-basic.py						      \
-  test/test-projection-uncertainty.py__--fixed__cam0__--model__opencv4		      \
-  test/test-projection-uncertainty.py__--fixed__frames__--model__opencv4	      \
-  test/test-projection-uncertainty.py__--fixed__cam0__--model__splined__--no-sampling \
-  test/test-linearizations.py							      \
-  test/test-lensmodel-string-manipulation					      \
-  test/test-CHOLMOD-factorization.py						      \
-  test/test-projection-diff.py							      \
-  test/test-graft-models.py							      \
-  test/test-convert-lensmodel.py						      \
-  test/test-match-feature.py							      \
-  test/test-triangulation.py							      \
-  test/test-stereo.py
->>>>>>> 445e6943
+  test/test-solvepnp.py                                                                 \
+  test/test-match-feature.py							        \
+  test/test-triangulation.py
 
 test check: all
 	@FAILED=""; $(foreach t,$(TESTS),echo "========== RUNNING: $t"; $(subst __, ,$t) || FAILED="$$FAILED $t"; ) test -z "$$FAILED" || echo "SOME TEST SETS FAILED: $$FAILED!"; test -z "$$FAILED" && echo "ALL TEST SETS PASSED!"
